--- conflicted
+++ resolved
@@ -23,11 +23,7 @@
 from typing import Annotated, Optional
 from typing_extensions import TypedDict
 
-<<<<<<< HEAD
 # Load environment variables
-=======
-
->>>>>>> fb5451be
 load_dotenv()
 TAVILY_API_KEY      = os.getenv("TAVILY_API_KEY")
 GOOGLE_API_KEY      = os.getenv("GOOGLE_API_KEY")
@@ -35,28 +31,12 @@
 GMAIL_ADDRESS       = os.getenv("GMAIL_ADDRESS")
 GMAIL_APP_PASSWORD  = os.getenv("GMAIL_APP_PASSWORD")
 
-<<<<<<< HEAD
 # Utility functions
 
 def get_weather_raw_json(city: str) -> dict:
     url = (
         f"https://api.openweathermap.org/data/2.5/weather"
         f"?q={city}&appid={OPENWEATHER_API_KEY}&units=metric"
-=======
-
-LOADED_TRANSCRIPTS = {} 
-
-
-YOUTUBE_ID_REGEX = re.compile(
-    r"""
-    (?:https?://)?                # optional protocol
-    (?:www\.)?                    # optional www
-    (?:                           # beginning of host alternatives
-      youtube\.com/watch\?v=      #   youtube.com/watch?v=VIDEO_ID
-      |youtu\.be/                 #   youtu.be/VIDEO_ID
-      |youtube\.com/embed/        #   youtube.com/embed/VIDEO_ID
-      |youtube\.com/v/            #   youtube.com/v/VIDEO_ID
->>>>>>> fb5451be
     )
     resp = requests.get(url)
     if resp.status_code != 200:
@@ -66,7 +46,6 @@
 
 def build_weather_prompt(weather_json: dict) -> str:
     json_str = json.dumps(weather_json, indent=2)
-<<<<<<< HEAD
     return (
         "You are a helpful assistant.\n\n"
         "Here is the raw JSON data from a weather API:\n\n"
@@ -80,26 +59,6 @@
         "Example: 'The weather in London is clear sky with a temperature of 18.5°C,"
         " humidity at 56%, and wind speed of 3.6 m/s.'"
     )
-=======
-    return f"""
-You are a helpful assistant.
-
-Here is the raw JSON data from a weather API:
-
-{json_str}
-
-Please summarize the weather in a single, human-readable sentence. Include:
-- Weather description
-- Temperature in Celsius
-- Humidity percentage
-- Wind speed in m/s
-- City name
-
-Example: "The weather in London is clear sky with a temperature of 18.5°C, humidity at 56%, and wind speed of 3.6 m/s."
-"""
-
-
->>>>>>> fb5451be
 
 # Tool implementations
 
@@ -137,7 +96,7 @@
     except Exception as e:
         return f"Error sending email: {e}"
 
-@tool(description="Generate a single-page website using HTML, CSS, and JavaScript based on the provided specification.")
+@tool(description="Generate a good looking single-page website using HTML, CSS, and JavaScript based on the provided specification.")
 def generate_website(spec: str) -> str:
     prompt = (
         "Create a single-page website using HTML, CSS, and JavaScript based on the following specification:\n\n"
@@ -147,49 +106,13 @@
     res = llm.invoke([{"role": "user", "content": prompt}])
     return res.content
 
-<<<<<<< HEAD
 # Initialize tools and memory
-=======
-@tool(description="Load a YouTube video’s transcript and return the full timestamped transcript.")
-def get_youtube_transcript(video_url: str) -> str:
-    video_id = extract_video_id(video_url)
-    if not video_id:
-        return "Error: Invalid YouTube URL."
-
-    try:
-        transcript_list = YouTubeTranscriptApi.list_transcripts(video_id)
-        try:
-            transcript_obj = transcript_list.find_generated_transcript(["en"])
-        except (NoTranscriptFound, TranscriptsDisabled):
-            transcript_obj = transcript_list.find_transcript(["en"])
-        transcript_data = transcript_obj.fetch()
-    except TranscriptsDisabled:
-        return "Error: Transcripts are disabled for this video."
-    except NoTranscriptFound:
-        return "Error: No transcripts found for this video."
-    except Exception as e:
-        return f"Error retrieving transcript: {e}"
-
-    LOADED_TRANSCRIPTS[video_id] = transcript_data
-
-    lines = []
-    for entry in transcript_data:
-        ts = format_timestamp(entry.start)
-        text = entry.text.replace("\n", " ").strip()
-        lines.append(f"[{ts}] {text}")
-    return "\n".join(lines)
-
->>>>>>> fb5451be
 tool_search = TavilySearch(tavily_api_key=TAVILY_API_KEY, max_results=4)
 tools = [tool_search, get_weather, summarize_weather, send_email, generate_website]
 memory = MemorySaver()
 os.environ["GOOGLE_API_KEY"] = GOOGLE_API_KEY
 
-<<<<<<< HEAD
 # Initialize LLM and bind tools
-=======
-
->>>>>>> fb5451be
 llm = init_chat_model("google_genai:gemini-2.0-flash")
 llm_with_tools = llm.bind_tools(tools)
 
@@ -242,68 +165,24 @@
 graph_builder.add_edge("tools", "chatbot")
 graph_builder.add_edge(START, "chatbot")
 
-<<<<<<< HEAD
 graph = graph_builder.compile(checkpointer=memory)
 
 def run_chat_through_graph(user_message: str, thread_id: Optional[str] = None) -> dict:
-=======
-
-graph = graph_builder.compile(checkpointer=memory)
-
-
-def run_chat_through_graph(user_message: str, thread_id: str = None) -> dict:
-    """
-    Run a single user message through LangGraph, optionally using an existing thread_id.
-    Prepends a system message so that the LLM knows to call our tools
-    when it sees an image URL, YouTube URL, etc.
-    Returns a dict with:
-      - 'response': the final AI response
-      - 'thread_id': the UUID used (either provided or newly generated)
-    """
-  
->>>>>>> fb5451be
     system_msg = {
         "role": "system",
         "content": (
             "You are a helpful assistant with access to tools: get_weather, summarize_weather, send_email, generate_website."
         )
     }
-<<<<<<< HEAD
     if thread_id is None:
         thread_id = str(uuid.uuid4())
     msgs = [system_msg, {"role": "user", "content": user_message}]
     out = graph.invoke({"messages": msgs}, config={"configurable": {"thread_id": thread_id}})
-=======
-
- 
-    prompt = f"{user_message}"
-    if thread_id is None:
-        thread_id = str(uuid.uuid4())
-    config = {"configurable": {"thread_id": thread_id}}
-
-    messages = [
-        system_msg,
-        {"role": "user", "content": prompt}
-    ]
-
-    output = graph.invoke(
-        {"messages": messages},
-        config=config,
-    )
-
-   
->>>>>>> fb5451be
     ai_text = None
     for m in reversed(out["messages"]):
         if isinstance(m, AIMessage):
             ai_text = m.content
             break
     if ai_text is None:
-<<<<<<< HEAD
         ai_text = json.dumps([m.content for m in out["messages"]])
-=======
-      
-        ai_text = json.dumps([m.content for m in output["messages"]])
-
->>>>>>> fb5451be
     return {"response": ai_text, "thread_id": thread_id}